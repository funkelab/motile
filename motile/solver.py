from __future__ import annotations

import logging
from typing import TYPE_CHECKING, TypeVar, cast

import ilpy
import numpy as np

from motile.constraints.constraint import Constraint

from .constraints import SelectEdgeNodes
from .costs import Features, Weight, Weights
<<<<<<< HEAD
from .ssvm import fit_weights
=======
>>>>>>> dccb78d6

logger = logging.getLogger(__name__)

if TYPE_CHECKING:
    from motile.costs import Costs
    from motile.track_graph import TrackGraph
    from motile.variables import Variable

    V = TypeVar('V', bound=Variable)


class Solver:
    """Create a solver for a given track graph.

    Args:

        track_graph (:class:`TrackGraph`):
            The graph of objects to track over time.

        skip_core_constraints (bool, default=False):
            If true, add no constraints to the solver at all. Otherwise, core
            constraints that ensure consistencies between selected nodes and
            edges are added.
    """

    def __init__(
        self, track_graph: TrackGraph, skip_core_constraints: bool = False
    ) -> None:

        self.graph = track_graph
        self.variables: dict[type[Variable], Variable] = {}

        self.weights = Weights()
        self.weights.register_modify_callback(self._on_weights_modified)
        self._weights_changed = True
        self.features = Features()

        self.ilp_solver = None
        self.objective = None
        self.constraints = ilpy.LinearConstraints()

        self.num_variables: int = 0
        self.costs = np.zeros((0,), dtype=np.float32)
        self._costs_instances = {}
        self.solution = None

        if not skip_core_constraints:
            self.add_constraints(SelectEdgeNodes())

    # TODO: add getter/setter for costs, to compute when needed

    def add_costs(self, costs: Costs, name: str | None = None) -> None:
        """Add linear costs to the value of variables in this solver.

        Args:

            costs (:class:`motile.costs.Costs`):
                The costs to add.

            name (``string``):
                An optional name of the costs, used to refer to weights of
                costs in an unambiguous manner. Defaults to the name of the
                costs class, if not given.
        """

        # default name of costs is the class name
        if name is None:
            name = type(costs).__name__

        if name in self._costs_instances:
            raise RuntimeError(
                f"A cost instance with name '{name}' was already registered. "
                "Consider passing a different name with the 'name=' argument "
                "to Solver.add_costs")

        logger.info("Adding %s costs...", name)

        self._costs_instances[name] = costs

        # fish out all weights used in this cost object
        for var_name, var in costs.__dict__.items():
            if not isinstance(var, Weight):
                continue
            self.weights.add_weight(var, (name, var_name))

        costs.apply(self)

    def add_constraints(self, constraints: Constraint) -> None:
        """Add linear constraints to the solver.

        Args:

            constraints (:class:`motile.constraints.Constraint`)
                The constraints to add.
        """

        logger.info("Adding %s constraints...", type(constraints).__name__)

        for constraint in constraints.instantiate(self):
            self.constraints.add(constraint)

    def solve(
        self, timeout: float = 0.0, num_threads: int = 1
    ) -> ilpy.Solution:
        """Solve the global optimization problem.

        Args:

            timeout (float):
                The timeout for the ILP solver, in seconds. Default (0.0) is no
                timeout. If the solver times out, the best solution encountered
                so far is returned (if any has been found at all).

            num_threads (int):
                The number of threads the ILP solver uses.

        Returns:

            :class:`ilpy.Solution`, a vector of variable values. Use
            :func:`get_variables` to find the indices of variables in this
            vector.
        """

        if self._weights_changed:
            self._compute_costs()
            self._weights_changed = False

        self.objective = ilpy.LinearObjective(self.num_variables)
        for i, c in enumerate(self.costs):
            logger.debug("Setting cost of var %d to %.3f", i, c)
            self.objective.set_coefficient(i, c)

        # TODO: support other variable types
        self.ilp_solver = ilpy.LinearSolver(
            self.num_variables,
            ilpy.VariableType.Binary,
            preference=ilpy.Preference.Any)

        self.ilp_solver.set_objective(self.objective)
        self.ilp_solver.set_constraints(self.constraints)

        self.ilp_solver.set_num_threads(num_threads)
        if timeout > 0:
            self.ilp_solver.set_timeout(timeout)

        self.solution, message = self.ilp_solver.solve()
        if len(message):
            logger.info("ILP solver returned with: %s", message)

        return self.solution

    def get_variables(self, cls: type[V]) -> V:
        """Get variables by their class name.

        If the solver does not yet contain those variables, they will be
        created.

        Args:

            cls (type of :class:`motile.variables.Variable`):
                A subclass of :class:`motile.variables.Variable`.

        Returns:

            A singleton instance of :class:`motile.variables.Variable`,
            mimicking a dictionary that can be used to look up variable indices
            by their keys. See :class:`motile.variables.Variable` for details.
        """

        if cls not in self.variables:
            self._add_variables(cls)
        return cast('V', self.variables[cls])

    def add_variable_cost(self, index: int, value: float, weight: Weight):
        """Add costs for an individual variable.

        To be used within implementations of :class:`motile.costs.Costs`.
        """

        variable_index = index
        feature_index = self.weights.index_of(weight)
        self.features.add_feature(variable_index, feature_index, value)

    def fit_weights(self, gt_attribute):
        from .ssvm import fit_weights

        optimal_weights = fit_weights(self, gt_attribute)
        self.weights.from_ndarray(optimal_weights)

    def _add_variables(self, cls: type[V]) -> None:

        logger.info("Adding %s variables...", cls.__name__)

        keys = cls.instantiate(self)
        indices = self._allocate_variables(len(keys))
        variables = cls(self, dict(zip(keys, indices)))
        self.variables[cls] = variables

        for constraint in cls.instantiate_constraints(self):
            self.constraints.add(constraint)

    def _compute_costs(self):

        logger.info("Computing costs...")

        weights = self.weights.to_ndarray()
        features = self.features.to_ndarray()
        self.costs = np.dot(features, weights)

    # TODO: add variable_type
    def _allocate_variables(self, num_variables: int) -> range:

        indices = range(
            self.num_variables,
            self.num_variables + num_variables
        )

        self.num_variables += num_variables
        self.features.resize(num_variables=self.num_variables)

        return indices

    def _on_weights_modified(self, old_value, new_value):

        if old_value != new_value:

            if not self._weights_changed:
                logger.info("Weights have changed")

            self._weights_changed = True<|MERGE_RESOLUTION|>--- conflicted
+++ resolved
@@ -10,10 +10,6 @@
 
 from .constraints import SelectEdgeNodes
 from .costs import Features, Weight, Weights
-<<<<<<< HEAD
-from .ssvm import fit_weights
-=======
->>>>>>> dccb78d6
 
 logger = logging.getLogger(__name__)
 
