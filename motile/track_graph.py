from __future__ import annotations

import logging
from typing import TYPE_CHECKING, Any, DefaultDict, Hashable

logger = logging.getLogger(__name__)

if TYPE_CHECKING:
    from networkx.classes import DiGraph

<<<<<<< HEAD
    from motile._types import EdgeId, NodeId


=======
EdgeTuple = "tuple[int|tuple[int,...],...]"
>>>>>>> 8fb326c4
class TrackGraph:
    """A :class:`networkx.DiGraph` of objects with positions in time and space,
    and inter-frame edges between them.

    Provides a few convenience methods for time series graphs in addition to
    all the methods inherited from :class:`networkx.DiGraph`.

    Args:

        nx_graph (``DiGraph``, optional):

            A directed networkx graph representing the TrackGraph to be created.
            Hyperedges are represented by networkx nodes that do not have the 
            ``frame_attribute`` and are connected to nodes that do have this
            attribute.

        frame_attribute (``string``, optional):

            The name of the node attribute that corresponds to the frame (i.e.,
            the time dimension) of the object. Defaults to ``'t'``.
    """

    # Public Attributes that aren't found in __init__
    edges: dict[EdgeId, dict[str, Any]]
    nodes: dict[NodeId, dict[str, Any]]
    prev_edges: DefaultDict[NodeId, list[EdgeId]]
    next_edges: DefaultDict[NodeId, list[EdgeId]]

    def __init__(
        self,
        nx_graph: DiGraph = None,
        frame_attribute: str = "t",
    ):
        self.frame_attribute = frame_attribute
        self._graph_changed = True

        self.nodes: dict[Hashable, dict[Hashable, Any]] = {}
        self.edges: dict[EdgeTuple, dict[Hashable, Any]] = {}
        self.prev_edges: dict[Hashable, list[Hashable]] = {}
        self.next_edges: dict[Hashable, list[Hashable]] = {}

<<<<<<< HEAD
        self.nodes = {
            node_id: node
            for node_id, node in graph.nodes.values()
            if frame_attribute in node
        }

        self.prev_edges = DefaultDict(list)
        self.next_edges = DefaultDict(list)

        if is_bipartite:
            self.edges = {
                self._assignment_node_to_edge_tuple(graph, node_id): assignment_node
                for node_id, assignment_node in graph.nodes.values()
                if frame_attribute not in assignment_node
            }
        else:
            self.edges = graph.edges
            for u, v in graph.edges:
=======
        if nx_graph:
            self.add_from_nx_graph(nx_graph)

        self._update_metadata()

    def add_node(self, node_id: Hashable, data: dict[Hashable, Any]):
        """Adds a new node to this TrackGraph.

        Args:
            node_id (Hashable): the node to be added.
            data (dict[Hashable, Any]): all properties associated to the added node.
        """
        self.nodes[node_id] = data

    def add_edge(self, edge_tuple: EdgeTuple, data: dict[Hashable, Any]):
        """Adds an edge to this TrackGraph.

        Args:
            edge_tuple (EdgeTuple): and ``EdgeTuple`` defining the edge (or hyperedge) 
                to be added.
            data (dict[Hashable, Any]): all properties associated to the added edge.
        """
        self.edges[edge_tuple] = data

    def add_from_nx_graph(self, nx_graph):
        """Adds the TrackGraph represented by the given ``nx_graph`` to the 
        existing TrackGraph.

        Hyperedges are represented by nodes in the ``nx_graph`` that do not have the 
        ``frame_attribute`` property. All 'regular' nodes connected to such a hyperedge 
        node will be added as a hyperedge.

        Args:
            nx_graph (_type_): 
            
                A directed networkx graph representing a TrackGraph to be added.
                Hyperedges are represented by networkx nodes that do not have the 
                ``frame_attribute`` and are connected to nodes that do have this
                attribute.
                Duplicate nodes and edges will not be added again but new attributes 
                associated to nodes and edges added. If attributes of existing nodes 
                or edges do already exist, the values set in the given ``nx_graph`` 
                will be updating the previously set values.
        """
        # add all regular nodes (all but ones representing hyperedges)
        for node, data in nx_graph.nodes.items():
            if self.frame_attribute in data:
                if node not in self.nodes:
                    self.nodes[node] = data
                else:
                    self.nodes[node] |= data

        # for all new nodes, add empty lists of incident edges
        self.prev_edges |= {
            node: [] for node in self.nodes
        }
        self.next_edges |= {
            node: [] for node in self.nodes
        }

        # add all edges and hyperedges
        for (u, v), data in nx_graph.edges.items():
            # do nothing when you have an nx_edge leaving a hyperedge node
            # (we will add thi hyperedge when we encounter it via an incoming edge)
            if self._is_hyperedge_nx_node(nx_graph, u):
                continue
            # add hyperedge when nx_edge leads to hyperedge node
            if self._is_hyperedge_nx_node(nx_graph, v):
                (
                    edge,
                    in_nodes,
                    out_nodes,
                ) = self._hyperedge_nx_node_to_edge_tuple_and_neighbors(nx_graph, v)
                # avoid adding duplicates
                if edge not in self.edges:  
                    self.edges[edge] = data
                    for in_node in in_nodes:
                        self.next_edges[in_node].append(edge)
                    for out_node in out_nodes:
                        self.prev_edges[out_node].append(edge)
                else: # but merge in potentially new or updated attributes
                    self.edges[edge] |= data
            else:  # add a regular edge otherwise
                self.edges[(u, v)] = data
>>>>>>> 8fb326c4
                self.prev_edges[v].append((u, v))
                self.next_edges[u].append((u, v))

    def nodes_of(self, edge: int | tuple[int, ...]) -> Iterator[int]:
        """Returns an ``Iterator`` of node id's that are incident to the given edge.

<<<<<<< HEAD
    def _assignment_node_to_edge_tuple(
        self, graph: DiGraph, assignment_node: Hashable
    ) -> tuple[tuple[Any, ...], ...]:
        in_nodes = graph.predecessors(assignment_node)
        out_nodes = graph.successors(assignment_node)
        nodes = in_nodes + out_nodes
=======
        Args:
            edge (int | tuple[int, ...]): an edge of this TrackGraph.
>>>>>>> 8fb326c4

        Yields:
            Iterator[int]: all nodes incident to the given edge.
        """
        if isinstance(edge, tuple):
            for x in edge:
                yield from self.nodes_of(x)
        else:
            yield edge

    def _is_hyperedge_nx_node(self, nx_graph: DiGraph, nx_node: Any) -> bool:
        """Checks if the given networkx node in the given directed networkx graph
        represents an hyperedge. This boils down to checking if the node does not
        have the ``frame_attribute`` set.

        Args:
            nx_graph (DiGraph): a networkx ``DiGraph``.
            nx_node (Any): a node in the given ``nx_graph``.

        Returns:
            bool: true iff the given ``nx_node`` does not posses the ``frame_attribute``.
        """
        return self.frame_attribute not in nx_graph.nodes[nx_node]

    def _hyperedge_nx_node_to_edge_tuple_and_neighbors(
        self, nx_graph: DiGraph, hyperedge_node: Any
    ) -> tuple[Hashable, ...]:
        """Creates a hyperedge tuple for hyperedge node in a given networkx ``DiGraph``.

        Args:
            nx_graph (DiGraph): a networkx ``DiGraph``.
            hyperedge_node (Any): a node in the given ``nx_graph`` that represents
                a hyperedge.

        Returns:
            tuple[Hashable, ...]: a tuple representing the hyperedge the given 
                ``nx_node`` represented. (It will be a tuple with one entry per 
                involved time point, listing all nodes at that time point.)
        """
        assert self._is_hyperedge_nx_node(nx_graph, hyperedge_node)

        in_nodes = list(nx_graph.predecessors(hyperedge_node))
        out_nodes = list(nx_graph.successors(hyperedge_node))
        nx_nodes = in_nodes + out_nodes

        frameset = set(
            nx_graph.nodes[nx_node][self.frame_attribute] for nx_node in nx_nodes
        )
        frames = list(sorted(frameset))

        edge_tuple = tuple(
            tuple(
                node
                for node in nx_nodes
                if nx_graph.nodes[node][self.frame_attribute] == frame
            )
            for frame in frames
        )

        return edge_tuple, in_nodes, out_nodes

    def get_frames(self) -> tuple[int | None, int | None]:
        """Get a tuple ``(t_begin, t_end)`` of the first and last frame
        (exclusive) this track graph has nodes for."""

        self._update_metadata()

        return (self.t_begin, self.t_end)

    def nodes_by_frame(self, t: int) -> list[Hashable]:
        """Get all nodes in frame ``t``."""

        self._update_metadata()

        if t not in self._nodes_by_frame:
            return []
        return self._nodes_by_frame[t]

    def _update_metadata(self) -> None:
        if not self._graph_changed:
            return

        self._graph_changed = False
        self._nodes_by_frame: dict[int, list[Hashable]] = {}

        if not self.nodes:
            self._nodes_by_frame = {}
            self.t_begin = None
            self.t_end = None
            return

        self._nodes_by_frame = {}
        for node, data in self.nodes.items():
            t = data[self.frame_attribute]
            if t not in self._nodes_by_frame:
                self._nodes_by_frame[t] = []
            self._nodes_by_frame[t].append(node)

        frames = self._nodes_by_frame.keys()
        self.t_begin = min(frames)
        self.t_end = max(frames) + 1

        self._graph_changed = False<|MERGE_RESOLUTION|>--- conflicted
+++ resolved
@@ -1,20 +1,16 @@
 from __future__ import annotations
 
 import logging
-from typing import TYPE_CHECKING, Any, DefaultDict, Hashable
+from typing import TYPE_CHECKING, Any, DefaultDict, Hashable, Iterator
 
 logger = logging.getLogger(__name__)
 
 if TYPE_CHECKING:
     from networkx.classes import DiGraph
 
-<<<<<<< HEAD
-    from motile._types import EdgeId, NodeId
-
-
-=======
-EdgeTuple = "tuple[int|tuple[int,...],...]"
->>>>>>> 8fb326c4
+    from motile._types import EdgeId, GraphObject, NodeId
+
+
 class TrackGraph:
     """A :class:`networkx.DiGraph` of objects with positions in time and space,
     and inter-frame edges between them.
@@ -27,7 +23,7 @@
         nx_graph (``DiGraph``, optional):
 
             A directed networkx graph representing the TrackGraph to be created.
-            Hyperedges are represented by networkx nodes that do not have the 
+            Hyperedges are represented by networkx nodes that do not have the
             ``frame_attribute`` and are connected to nodes that do have this
             attribute.
 
@@ -36,12 +32,6 @@
             The name of the node attribute that corresponds to the frame (i.e.,
             the time dimension) of the object. Defaults to ``'t'``.
     """
-
-    # Public Attributes that aren't found in __init__
-    edges: dict[EdgeId, dict[str, Any]]
-    nodes: dict[NodeId, dict[str, Any]]
-    prev_edges: DefaultDict[NodeId, list[EdgeId]]
-    next_edges: DefaultDict[NodeId, list[EdgeId]]
 
     def __init__(
         self,
@@ -51,73 +41,53 @@
         self.frame_attribute = frame_attribute
         self._graph_changed = True
 
-        self.nodes: dict[Hashable, dict[Hashable, Any]] = {}
-        self.edges: dict[EdgeTuple, dict[Hashable, Any]] = {}
-        self.prev_edges: dict[Hashable, list[Hashable]] = {}
-        self.next_edges: dict[Hashable, list[Hashable]] = {}
-
-<<<<<<< HEAD
-        self.nodes = {
-            node_id: node
-            for node_id, node in graph.nodes.values()
-            if frame_attribute in node
-        }
-
-        self.prev_edges = DefaultDict(list)
-        self.next_edges = DefaultDict(list)
-
-        if is_bipartite:
-            self.edges = {
-                self._assignment_node_to_edge_tuple(graph, node_id): assignment_node
-                for node_id, assignment_node in graph.nodes.values()
-                if frame_attribute not in assignment_node
-            }
-        else:
-            self.edges = graph.edges
-            for u, v in graph.edges:
-=======
+        self.nodes: dict[NodeId, GraphObject] = {}
+        self.edges: dict[EdgeId, GraphObject] = {}
+        self.prev_edges: DefaultDict[NodeId, list[EdgeId]] = DefaultDict(list)
+        self.next_edges: DefaultDict[NodeId, list[EdgeId]] = DefaultDict(list)
+
         if nx_graph:
             self.add_from_nx_graph(nx_graph)
 
         self._update_metadata()
 
-    def add_node(self, node_id: Hashable, data: dict[Hashable, Any]):
+    def add_node(self, node_id: NodeId, data: GraphObject) -> None:
         """Adds a new node to this TrackGraph.
 
         Args:
             node_id (Hashable): the node to be added.
-            data (dict[Hashable, Any]): all properties associated to the added node.
+            data (GraphObject): all properties associated to the added node.
         """
         self.nodes[node_id] = data
 
-    def add_edge(self, edge_tuple: EdgeTuple, data: dict[Hashable, Any]):
+    def add_edge(self, edge_tuple: EdgeId, data: GraphObject) -> None:
         """Adds an edge to this TrackGraph.
 
         Args:
-            edge_tuple (EdgeTuple): and ``EdgeTuple`` defining the edge (or hyperedge) 
+            edge_tuple (EdgeId): an ``EdgeId`` defining the edge (or hyperedge)
                 to be added.
-            data (dict[Hashable, Any]): all properties associated to the added edge.
+            data (GraphObject): all properties associated to the added edge.
         """
         self.edges[edge_tuple] = data
 
-    def add_from_nx_graph(self, nx_graph):
-        """Adds the TrackGraph represented by the given ``nx_graph`` to the 
+    def add_from_nx_graph(self, nx_graph: DiGraph) -> None:
+        """Adds the TrackGraph represented by the given ``nx_graph`` to the
         existing TrackGraph.
 
-        Hyperedges are represented by nodes in the ``nx_graph`` that do not have the 
-        ``frame_attribute`` property. All 'regular' nodes connected to such a hyperedge 
+        Hyperedges are represented by nodes in the ``nx_graph`` that do not have the
+        ``frame_attribute`` property. All 'regular' nodes connected to such a hyperedge
         node will be added as a hyperedge.
 
         Args:
-            nx_graph (_type_): 
-            
+            nx_graph (_type_):
+
                 A directed networkx graph representing a TrackGraph to be added.
-                Hyperedges are represented by networkx nodes that do not have the 
+                Hyperedges are represented by networkx nodes that do not have the
                 ``frame_attribute`` and are connected to nodes that do have this
                 attribute.
-                Duplicate nodes and edges will not be added again but new attributes 
-                associated to nodes and edges added. If attributes of existing nodes 
-                or edges do already exist, the values set in the given ``nx_graph`` 
+                Duplicate nodes and edges will not be added again but new attributes
+                associated to nodes and edges added. If attributes of existing nodes
+                or edges do already exist, the values set in the given ``nx_graph``
                 will be updating the previously set values.
         """
         # add all regular nodes (all but ones representing hyperedges)
@@ -127,14 +97,6 @@
                     self.nodes[node] = data
                 else:
                     self.nodes[node] |= data
-
-        # for all new nodes, add empty lists of incident edges
-        self.prev_edges |= {
-            node: [] for node in self.nodes
-        }
-        self.next_edges |= {
-            node: [] for node in self.nodes
-        }
 
         # add all edges and hyperedges
         for (u, v), data in nx_graph.edges.items():
@@ -150,34 +112,24 @@
                     out_nodes,
                 ) = self._hyperedge_nx_node_to_edge_tuple_and_neighbors(nx_graph, v)
                 # avoid adding duplicates
-                if edge not in self.edges:  
+                if edge not in self.edges:
                     self.edges[edge] = data
                     for in_node in in_nodes:
                         self.next_edges[in_node].append(edge)
                     for out_node in out_nodes:
                         self.prev_edges[out_node].append(edge)
-                else: # but merge in potentially new or updated attributes
+                else:  # but merge in potentially new or updated attributes
                     self.edges[edge] |= data
             else:  # add a regular edge otherwise
                 self.edges[(u, v)] = data
->>>>>>> 8fb326c4
                 self.prev_edges[v].append((u, v))
                 self.next_edges[u].append((u, v))
 
     def nodes_of(self, edge: int | tuple[int, ...]) -> Iterator[int]:
         """Returns an ``Iterator`` of node id's that are incident to the given edge.
 
-<<<<<<< HEAD
-    def _assignment_node_to_edge_tuple(
-        self, graph: DiGraph, assignment_node: Hashable
-    ) -> tuple[tuple[Any, ...], ...]:
-        in_nodes = graph.predecessors(assignment_node)
-        out_nodes = graph.successors(assignment_node)
-        nodes = in_nodes + out_nodes
-=======
         Args:
             edge (int | tuple[int, ...]): an edge of this TrackGraph.
->>>>>>> 8fb326c4
 
         Yields:
             Iterator[int]: all nodes incident to the given edge.
@@ -204,7 +156,7 @@
 
     def _hyperedge_nx_node_to_edge_tuple_and_neighbors(
         self, nx_graph: DiGraph, hyperedge_node: Any
-    ) -> tuple[Hashable, ...]:
+    ) -> tuple[tuple[NodeId, ...], list[NodeId], list[NodeId]]:
         """Creates a hyperedge tuple for hyperedge node in a given networkx ``DiGraph``.
 
         Args:
@@ -213,8 +165,8 @@
                 a hyperedge.
 
         Returns:
-            tuple[Hashable, ...]: a tuple representing the hyperedge the given 
-                ``nx_node`` represented. (It will be a tuple with one entry per 
+            tuple[Hashable, ...]: a tuple representing the hyperedge the given
+                ``nx_node`` represented. (It will be a tuple with one entry per
                 involved time point, listing all nodes at that time point.)
         """
         assert self._is_hyperedge_nx_node(nx_graph, hyperedge_node)
@@ -223,9 +175,9 @@
         out_nodes = list(nx_graph.successors(hyperedge_node))
         nx_nodes = in_nodes + out_nodes
 
-        frameset = set(
+        frameset = {
             nx_graph.nodes[nx_node][self.frame_attribute] for nx_node in nx_nodes
-        )
+        }
         frames = list(sorted(frameset))
 
         edge_tuple = tuple(
