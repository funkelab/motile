from __future__ import annotations

from typing import TYPE_CHECKING, Collection, Iterable

from .edge_selected import EdgeSelected
from .node_selected import NodeSelected
from .variable import Variable

if TYPE_CHECKING:
    from ilpy.expressions import Expression

    from motile._types import NodeId
    from motile.solver import Solver


class NodeAppear(Variable["NodeId"]):
    r"""A binary variable for each node that indicates whether the node is the
    start of a track (i.e., the node is selected and has no selected incoming
    edges).

    This variable is coupled to the node and edge selection variables through
    the following linear constraints:

    .. math::

        |\\text{in_edges}(v)|\cdot x_v - &\sum_{e \in \\text{in_edges}(v)} x_e
        - a_v &\leq&\;\; |\\text{in_edges}(v)| - 1

        |\\text{in_edges}(v)|\cdot x_v - &\sum_{e \in \\text{in_edges}(v)} x_e
        - a_v\cdot |\\text{in_edges}(v)| &\geq&\;\; 0

    where :math:`x_v` and :math:`x_e` are selection indicators for node
    :math:`v` and edge :math:`e`, and :math:`a_v` is the appear indicator for
    node :math:`v`.
    """

    @staticmethod
    def instantiate(solver: Solver) -> Collection[NodeId]:
        return solver.graph.nodes

    @staticmethod
<<<<<<< HEAD
    def instantiate_constraints(solver: Solver) -> Iterable[Expression]:
=======
    def instantiate_constraints(solver: Solver) -> Iterable[ilpy.Constraint]:
>>>>>>> 5f42466f
        appear_indicators = solver.get_variables(NodeAppear)
        node_indicators = solver.get_variables(NodeSelected)
        edge_indicators = solver.get_variables(EdgeSelected)

        for node in solver.graph.nodes:
            prev_edges = solver.graph.prev_edges[node]
            selected = node_indicators.expr(node, "n")
            appear = appear_indicators.expr(node, "a")

            if not prev_edges:
                # special case: no incoming edges, appear indicator is equal to
                # selection indicator
<<<<<<< HEAD
                yield selected == appear
=======
                constraint = ilpy.Constraint()
                constraint.set_coefficient(node_indicators[node], 1.0)
                constraint.set_coefficient(appear_indicators[node], -1.0)
                constraint.set_relation(ilpy.Relation.Equal)
                constraint.set_value(0.0)

                yield constraint

>>>>>>> 5f42466f
                continue

            # Ensure that the following holds:
            #
            # appear = 1 <=> sum(prev_selected) = 0 and selected
            # appear = 0 <=> sum(prev_selected) > 0 or not selected
            #
            # Two linear constraints are needed for that:
            #
            # let s = num_prev * selected - sum(prev_selected)
            # (1) s - appear <= num_prev - 1
            # (2) s - appear * num_prev >= 0

<<<<<<< HEAD
            num_prev = len(prev_edges)
            s = num_prev * selected - sum(edge_indicators.expr(e) for e in prev_edges)
=======
            constraint1 = ilpy.Constraint()
            constraint2 = ilpy.Constraint()

            # set s for both constraints:

            # num_prev * selected
            constraint1.set_coefficient(node_indicators[node], num_prev_edges)
            constraint2.set_coefficient(node_indicators[node], num_prev_edges)

            # - sum(prev_selected)
            for prev_edge in prev_edges:
                constraint1.set_coefficient(edge_indicators[prev_edge], -1.0)
                constraint2.set_coefficient(edge_indicators[prev_edge], -1.0)

            # constraint specific parts:

            # - appear
            constraint1.set_coefficient(appear_indicators[node], -1.0)

            # - appear * num_prev
            constraint2.set_coefficient(appear_indicators[node], -num_prev_edges)

            constraint1.set_relation(ilpy.Relation.LessEqual)
            constraint2.set_relation(ilpy.Relation.GreaterEqual)

            constraint1.set_value(num_prev_edges - 1)
            constraint2.set_value(0)
>>>>>>> 5f42466f

            yield s - appear <= num_prev - 1
            yield s - appear >= 0<|MERGE_RESOLUTION|>--- conflicted
+++ resolved
@@ -7,7 +7,7 @@
 from .variable import Variable
 
 if TYPE_CHECKING:
-    from ilpy.expressions import Expression
+    import ilpy
 
     from motile._types import NodeId
     from motile.solver import Solver
@@ -39,11 +39,7 @@
         return solver.graph.nodes
 
     @staticmethod
-<<<<<<< HEAD
-    def instantiate_constraints(solver: Solver) -> Iterable[Expression]:
-=======
-    def instantiate_constraints(solver: Solver) -> Iterable[ilpy.Constraint]:
->>>>>>> 5f42466f
+    def instantiate_constraints(solver: Solver) -> Iterable[ilpy.Expression]:
         appear_indicators = solver.get_variables(NodeAppear)
         node_indicators = solver.get_variables(NodeSelected)
         edge_indicators = solver.get_variables(EdgeSelected)
@@ -56,18 +52,7 @@
             if not prev_edges:
                 # special case: no incoming edges, appear indicator is equal to
                 # selection indicator
-<<<<<<< HEAD
                 yield selected == appear
-=======
-                constraint = ilpy.Constraint()
-                constraint.set_coefficient(node_indicators[node], 1.0)
-                constraint.set_coefficient(appear_indicators[node], -1.0)
-                constraint.set_relation(ilpy.Relation.Equal)
-                constraint.set_value(0.0)
-
-                yield constraint
-
->>>>>>> 5f42466f
                 continue
 
             # Ensure that the following holds:
@@ -81,38 +66,8 @@
             # (1) s - appear <= num_prev - 1
             # (2) s - appear * num_prev >= 0
 
-<<<<<<< HEAD
             num_prev = len(prev_edges)
             s = num_prev * selected - sum(edge_indicators.expr(e) for e in prev_edges)
-=======
-            constraint1 = ilpy.Constraint()
-            constraint2 = ilpy.Constraint()
-
-            # set s for both constraints:
-
-            # num_prev * selected
-            constraint1.set_coefficient(node_indicators[node], num_prev_edges)
-            constraint2.set_coefficient(node_indicators[node], num_prev_edges)
-
-            # - sum(prev_selected)
-            for prev_edge in prev_edges:
-                constraint1.set_coefficient(edge_indicators[prev_edge], -1.0)
-                constraint2.set_coefficient(edge_indicators[prev_edge], -1.0)
-
-            # constraint specific parts:
-
-            # - appear
-            constraint1.set_coefficient(appear_indicators[node], -1.0)
-
-            # - appear * num_prev
-            constraint2.set_coefficient(appear_indicators[node], -num_prev_edges)
-
-            constraint1.set_relation(ilpy.Relation.LessEqual)
-            constraint2.set_relation(ilpy.Relation.GreaterEqual)
-
-            constraint1.set_value(num_prev_edges - 1)
-            constraint2.set_value(0)
->>>>>>> 5f42466f
 
             yield s - appear <= num_prev - 1
             yield s - appear >= 0