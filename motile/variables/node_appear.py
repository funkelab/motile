--- conflicted
+++ resolved
@@ -46,29 +46,13 @@
 
         for node in solver.graph.nodes:
             prev_edges = solver.graph.prev_edges[node]
-<<<<<<< HEAD
             selected = node_indicators.expr(node, "n")
             appear = appear_indicators.expr(node, "a")
 
             if not prev_edges:
                 # special case: no incoming edges, appear indicator is equal to
                 # selection indicator
-                constraints.append((selected == appear).constraint())
-=======
-            num_prev_edges = len(prev_edges)
-
-            if num_prev_edges == 0:
-                # special case: no incoming edges, appear indicator is equal to
-                # selection indicator
-                constraint = ilpy.LinearConstraint()
-                constraint.set_coefficient(node_indicators[node], 1.0)
-                constraint.set_coefficient(appear_indicators[node], -1.0)
-                constraint.set_relation(ilpy.Relation.Equal)
-                constraint.set_value(0.0)
-
-                yield constraint
-
->>>>>>> 261df1c7
+                yield (selected == appear).constraint()
                 continue
 
             # Ensure that the following holds:
@@ -81,44 +65,8 @@
             # let s = num_prev * selected - sum(prev_selected)
             # (1) s - appear <= num_prev - 1
             # (2) s - appear * num_prev >= 0
-<<<<<<< HEAD
             num_prev = len(prev_edges)
             s = num_prev * selected - sum(edge_indicators.expr(e) for e in prev_edges)
-            expr1 = s - appear <= num_prev - 1
-            expr2 = s - appear >= 0
-            constraints.extend([expr1.constraint(), expr2.constraint()])
 
-        return constraints
-=======
-
-            constraint1 = ilpy.LinearConstraint()
-            constraint2 = ilpy.LinearConstraint()
-
-            # set s for both constraints:
-
-            # num_prev * selected
-            constraint1.set_coefficient(node_indicators[node], num_prev_edges)
-            constraint2.set_coefficient(node_indicators[node], num_prev_edges)
-
-            # - sum(prev_selected)
-            for prev_edge in prev_edges:
-                constraint1.set_coefficient(edge_indicators[prev_edge], -1.0)
-                constraint2.set_coefficient(edge_indicators[prev_edge], -1.0)
-
-            # constraint specific parts:
-
-            # - appear
-            constraint1.set_coefficient(appear_indicators[node], -1.0)
-
-            # - appear * num_prev
-            constraint2.set_coefficient(appear_indicators[node], -num_prev_edges)
-
-            constraint1.set_relation(ilpy.Relation.LessEqual)
-            constraint2.set_relation(ilpy.Relation.GreaterEqual)
-
-            constraint1.set_value(num_prev_edges - 1)
-            constraint2.set_value(0)
-
-            yield constraint1
-            yield constraint2
->>>>>>> 261df1c7
+            yield (s - appear <= num_prev - 1).constraint()
+            yield (s - appear >= 0).constraint()