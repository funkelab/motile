--- conflicted
+++ resolved
@@ -5,20 +5,15 @@
 
 if TYPE_CHECKING:
     import ilpy
-    from ilpy.expressions import Expression
 
     from motile.solver import Solver
 
 
 class Constraint(ABC):
     @abstractmethod
-<<<<<<< HEAD
     def instantiate(
         self, solver: Solver
-    ) -> Iterable[ilpy.LinearConstraint | Expression]:
-=======
-    def instantiate(self, solver: Solver) -> Iterable[ilpy.Constraint]:
->>>>>>> 5f42466f
+    ) -> Iterable[ilpy.Constraint | ilpy.Expression]:
         """Create and return specific linear constraints for the given solver.
 
         Args:
