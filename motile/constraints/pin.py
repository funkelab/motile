<<<<<<< HEAD
from __future__ import annotations
from typing import TYPE_CHECKING

import ilpy

from ..variables import NodeSelected, EdgeSelected
from .constraint import Constraint

if TYPE_CHECKING:
    from motile.solver import Solver
=======
import ilpy
>>>>>>> 81f0b60c

from ..variables import EdgeSelected, NodeSelected
from .constraint import Constraint


class Pin(Constraint):
    """Enforces the selection of certain nodes and edges based on the value of
    a given attribute.

    Every node or edge that has the given attribute will be selected if the
    attribute value is ``True`` (and not selected if the attribute value is
    ``False``). The solver will only determine the selection of nodes and edges
    that do not have this attribute.

    This constraint is useful to complete partial tracking solutions, e.g.,
    when users have already manually selected (or unselected) certain nodes or
    edges.

    Args:

        attribute (string):
            The name of the node/edge attribute to use.
    """

    def __init__(self, attribute: str) -> None:

        self.attribute = attribute

    def instantiate(self, solver: Solver) -> list[ilpy.LinearConstraint]:

        node_indicators = solver.get_variables(NodeSelected)
        edge_indicators = solver.get_variables(EdgeSelected)

        must_select = [
            node_indicators[node]
            for node, attributes in solver.graph.nodes.items()
            if self.attribute in attributes and attributes[self.attribute]
        ] + [
            edge_indicators[(u, v)]
            for (u, v), attributes in solver.graph.edges.items()
            if self.attribute in attributes and attributes[self.attribute]
        ]

        must_not_select = [
            node_indicators[node]
            for node, attributes in solver.graph.nodes.items()
            if self.attribute in attributes and not attributes[self.attribute]
        ] + [
            edge_indicators[(u, v)]
            for (u, v), attributes in solver.graph.edges.items()
            if self.attribute in attributes and not attributes[self.attribute]
        ]

        must_select_constraint = ilpy.LinearConstraint()
        must_not_select_constraint = ilpy.LinearConstraint()

        for index in must_select:
            must_select_constraint.set_coefficient(index, 1)
        for index in must_not_select:
            must_not_select_constraint.set_coefficient(index, 1)

        must_select_constraint.set_relation(ilpy.Relation.Equal)
        must_not_select_constraint.set_relation(ilpy.Relation.Equal)

        must_select_constraint.set_value(len(must_select))
        must_not_select_constraint.set_value(0)

        return [must_select_constraint, must_not_select_constraint]<|MERGE_RESOLUTION|>--- conflicted
+++ resolved
@@ -1,21 +1,14 @@
-<<<<<<< HEAD
 from __future__ import annotations
+
 from typing import TYPE_CHECKING
 
 import ilpy
 
-from ..variables import NodeSelected, EdgeSelected
+from ..variables import EdgeSelected, NodeSelected
 from .constraint import Constraint
 
 if TYPE_CHECKING:
     from motile.solver import Solver
-=======
-import ilpy
->>>>>>> 81f0b60c
-
-from ..variables import EdgeSelected, NodeSelected
-from .constraint import Constraint
-
 
 class Pin(Constraint):
     """Enforces the selection of certain nodes and edges based on the value of
