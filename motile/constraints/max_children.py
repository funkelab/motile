from __future__ import annotations

from typing import TYPE_CHECKING, Iterable

import ilpy
from ilpy.expressions import Constant

from ..variables import EdgeSelected
from .constraint import Constraint

if TYPE_CHECKING:
    from motile.solver import Solver


class MaxChildren(Constraint):
    r"""Ensures that every selected node has no more than ``max_children``
    selected edges to the next frame.

    Adds the following linear constraint for each node :math:`v`:

    .. math::

      \sum_{e \in \\text{out_edges}(v)} x_e \leq \\text{max_children}

    Args:

        max_children (int):
            The maximum number of children allowed.
    """

    def __init__(self, max_children: int) -> None:
        self.max_children = max_children

    def instantiate(self, solver: Solver) -> Iterable[ilpy.LinearConstraint]:
        edge_indicators = solver.get_variables(EdgeSelected)

        for node in solver.graph.nodes:
<<<<<<< HEAD
            n_edges = sum(
                (edge_indicators.expr(e) for e in solver.graph.next_edges[node]),
                Constant(0),
            )
            expr = n_edges <= self.max_children
            constraints.append(expr.constraint())

        return constraints
=======
            constraint = ilpy.LinearConstraint()

            # all outgoing edges
            for edge in solver.graph.next_edges[node]:
                constraint.set_coefficient(edge_indicators[edge], 1)

            # relation, value
            constraint.set_relation(ilpy.Relation.LessEqual)

            constraint.set_value(self.max_children)
            yield constraint
>>>>>>> cc207000
<|MERGE_RESOLUTION|>--- conflicted
+++ resolved
@@ -35,25 +35,9 @@
         edge_indicators = solver.get_variables(EdgeSelected)
 
         for node in solver.graph.nodes:
-<<<<<<< HEAD
             n_edges = sum(
                 (edge_indicators.expr(e) for e in solver.graph.next_edges[node]),
                 Constant(0),
             )
             expr = n_edges <= self.max_children
-            constraints.append(expr.constraint())
-
-        return constraints
-=======
-            constraint = ilpy.LinearConstraint()
-
-            # all outgoing edges
-            for edge in solver.graph.next_edges[node]:
-                constraint.set_coefficient(edge_indicators[edge], 1)
-
-            # relation, value
-            constraint.set_relation(ilpy.Relation.LessEqual)
-
-            constraint.set_value(self.max_children)
-            yield constraint
->>>>>>> cc207000
+            yield expr.constraint()