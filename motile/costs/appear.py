--- conflicted
+++ resolved
@@ -14,19 +14,14 @@
     """Costs for :class:`~motile.variables.NodeAppear` variables.
 
     Args:
-<<<<<<< HEAD
-
-        weight (float):
+        weight:
             The weight to apply to the cost of each starting track.
 
-        attribute (string):
+        attribute:
             The name of the attribute to use to look up costs. Default is
             ``None``, which means that a constant cost is used.
 
-        constant (float):
-=======
         constant:
->>>>>>> 37b60673
             A constant cost for each node that starts a track.
     """
 
