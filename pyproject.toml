# https://peps.python.org/pep-0517/
# https://hatch.pypa.io/latest/config/build/
[build-system]
requires = ["hatchling"]
build-backend = "hatchling.build"

# https://peps.python.org/pep-0621/
[project]
name = "motile"
description = "Multi-Object Tracker using Integer Linear Equations"
readme = "README.md"
license = { text = "MIT" }
authors = [
    { name = 'Jan Funke', email = 'funkej@janelia.hhmi.org' },
    { name = 'Talley Lambert', email = 'talley.lambert@gmail.com' },
    { name = 'Caroline Malin-Mayor', email = 'malinmayorc@janelia.hhmi.org' },
    { name = 'Benjamin Gallusser', email = 'bgallusser@googlemail.com' },
    { name = 'Florian Jug', email = 'florian.jug@fht.org' },
]
dynamic = ["version"]
dependencies = ['networkx', 'ilpy>=0.4.0', 'numpy', 'structsvm']

[project.optional-dependencies]
dev = ["pre-commit", "pytest", "pytest-cov", "ruff", "twine", "build"]
test = ["pytest", "pytest-cov", "plotly"]
docs = [
    "ipykernel",
    "jupyter_sphinx",
    "plotly",
    "sphinx_autodoc_typehints",
    "sphinx_rtd_theme",
    "sphinx_togglebutton",
    "sphinx",
    "tomli",
]

[project.urls]
homepage = "https://github.com/funkelab/motile"

# https://hatch.pypa.io/latest/version/
[tool.hatch.version]
path = "motile/__init__.py"

# https://beta.ruff.rs/docs
[tool.ruff]
target-version = "py38"
src = ["motile"]
<<<<<<< HEAD

[tool.ruff.lint]
pydocstyle = { convention = "google" }
=======
[tool.ruff.lint]
>>>>>>> 09f5c333
select = [
    "F",   # pyflakes
    "E",   # pycodestyle
    "I",   # isort
    "UP",  # pyupgrade 
    "RUF", # ruff specific rules
    "D",
]
ignore = [
    "D100", # Missing docstring in public mod
    "D104", # Missing docstring in public package
    "D105", # Missing docstring in magic method
    "D107", # Missing docstring in `__init__`
    "D102", # Missing docstring in public method
]
<<<<<<< HEAD

=======
[tool.ruff.lint.pydocstyle]
convention = "google"
>>>>>>> 09f5c333
[tool.ruff.lint.per-file-ignores]
"tests/*" = ["D"]

# https://docs.pytest.org/en/6.2.x/customize.html
[tool.pytest.ini_options]
minversion = "6.0"
testpaths = ["tests"]
filterwarnings = [
    "error:::motile",
    "ignore:ilpy.*:DeprecationWarning:structsvm",
]

# https://coverage.readthedocs.io/en/6.4/config.html
[tool.coverage.report]
exclude_lines = [
    "pragma: no cover",
    "pragma: ${PY_MAJOR_VERSION} no cover",
    "if TYPE_CHECKING:",
    "\\.\\.\\.",
]

[tool.mypy]
files = "motile"
strict = true             # feel free to relax this if it's annoying
allow_untyped_defs = true # TODO: can eventually fill out typing and remove this
# allow_untyped_calls = true    # TODO: can eventually fill out typing and remove this
disallow_any_generics = false
ignore_missing_imports = true<|MERGE_RESOLUTION|>--- conflicted
+++ resolved
@@ -45,13 +45,8 @@
 [tool.ruff]
 target-version = "py38"
 src = ["motile"]
-<<<<<<< HEAD
 
 [tool.ruff.lint]
-pydocstyle = { convention = "google" }
-=======
-[tool.ruff.lint]
->>>>>>> 09f5c333
 select = [
     "F",   # pyflakes
     "E",   # pycodestyle
@@ -67,12 +62,10 @@
     "D107", # Missing docstring in `__init__`
     "D102", # Missing docstring in public method
 ]
-<<<<<<< HEAD
 
-=======
 [tool.ruff.lint.pydocstyle]
 convention = "google"
->>>>>>> 09f5c333
+
 [tool.ruff.lint.per-file-ignores]
 "tests/*" = ["D"]
 
