--- conflicted
+++ resolved
@@ -21,10 +21,7 @@
 
 [project.optional-dependencies]
 dev = ["pre-commit", "pytest", "pytest-cov", "ruff", "twine", "build"]
-<<<<<<< HEAD
-test = ["pytest", "pytest-cov", "pytest-codspeed"]
-=======
-test = ["pytest", "pytest-cov", "plotly"]
+test = ["pytest", "pytest-cov", "plotly", "pytest-codspeed"]
 docs = [
     "sphinx",
     "sphinx_rtd_theme",
@@ -33,7 +30,6 @@
     "jupyter_sphinx",
     "plotly",
 ]
->>>>>>> 8f19c550
 
 [project.urls]
 homepage = "https://github.com/funkelab/motile"
