# https://peps.python.org/pep-0517/
# https://hatch.pypa.io/latest/config/build/
[build-system]
requires = ["hatchling"]
build-backend = "hatchling.build"

# https://peps.python.org/pep-0621/
[project]
name = "motile"
description = "Multi-Object Tracker using Integer Linear Equations"
readme = "README.md"
license = { text = "MIT" }
authors = [
    { name = 'Jan Funke', email = 'funkej@janelia.hhmi.org' },
    { name = 'Talley Lambert', email = 'talley.lambert@gmail.com' },
]
dynamic = ["version"]
dependencies = ['networkx', 'ilpy', 'numpy']

[project.optional-dependencies]
<<<<<<< HEAD
dev = ["ruff", "pre-commit", "black", "pytest", "pytest-cov", "twine", "build"]
=======
dev = ["flake8", "pytest", "pytest-cov", "twine", "build"]
test = ["pytest", "pytest-cov"]
>>>>>>> 114d7e20

[project.urls]
homepage = "https://github.com/funkelab/motile"

# https://hatch.pypa.io/latest/version/
[tool.hatch.version]
path = "motile/__init__.py"

# https://beta.ruff.rs/docs
[tool.ruff]
target-version = "py38"
src = ["motile"]
select = [
    "F", # pyflakes
    "E", # pycodestyle
    "I", # isort
    "UP", # pyupgrade 
    "RUF" # ruff specific rules
]

# https://coverage.readthedocs.io/en/6.4/config.html
[tool.coverage.report]
exclude_lines = ["pragma: no cover", "pragma: ${PY_MAJOR_VERSION} no cover"]<|MERGE_RESOLUTION|>--- conflicted
+++ resolved
@@ -18,12 +18,8 @@
 dependencies = ['networkx', 'ilpy', 'numpy']
 
 [project.optional-dependencies]
-<<<<<<< HEAD
-dev = ["ruff", "pre-commit", "black", "pytest", "pytest-cov", "twine", "build"]
-=======
-dev = ["flake8", "pytest", "pytest-cov", "twine", "build"]
+dev = ["pre-commit", "pytest", "pytest-cov", "ruff", "twine", "build"]
 test = ["pytest", "pytest-cov"]
->>>>>>> 114d7e20
 
 [project.urls]
 homepage = "https://github.com/funkelab/motile"
