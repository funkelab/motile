--- conflicted
+++ resolved
@@ -51,7 +51,6 @@
         run: pytest tests -v --color=yes --cov=motile --cov-report=xml
       
       - name: Upload coverage to Codecov
-<<<<<<< HEAD
         uses: codecov/codecov-action@v3
 
   benchmarks:
@@ -76,7 +75,4 @@
       - name: Run benchmarks
         uses: CodSpeedHQ/action@v1
         with:
-          run: bash -el -c "python -m pytest --codspeed -v --color=yes"
-=======
-        uses: codecov/codecov-action@v3
->>>>>>> 8ef3efcf
+          run: bash -el -c "python -m pytest --codspeed -v --color=yes"