import unittest

import motile
<<<<<<< HEAD
from data import create_arlo_trackgraph
from motile.constraints import ExpressionConstraint, MaxChildren, MaxParents, Pin
=======
from motile.constraints import MaxChildren, MaxParents, Pin
>>>>>>> 5f42466f
from motile.costs import Appear, EdgeSelection, NodeSelection, Split
from motile.data import arlo_graph
from motile.variables import EdgeSelected
from motile.variables.node_selected import NodeSelected


class TestConstraints(unittest.TestCase):
    def test_pin(self):
        graph = arlo_graph()

        # pin the value of two edges:
        graph.edges[(0, 2)]["pin_to"] = False
        graph.edges[(3, 6)]["pin_to"] = True

        solver = motile.Solver(graph)
        solver.add_costs(NodeSelection(weight=-1.0, attribute="score", constant=-100.0))
        solver.add_costs(EdgeSelection(weight=1.0, attribute="prediction_distance"))
        solver.add_costs(Appear(constant=200.0))
        solver.add_costs(Split(constant=100.0))
        solver.add_constraints(MaxParents(1))
        solver.add_constraints(MaxChildren(2))
        solver.add_constraints(Pin("pin_to"))

        solution = solver.solve()

        edge_indicators = solver.get_variables(EdgeSelected)

        selected_edges = [
            edge for edge, index in edge_indicators.items() if solution[index] > 0.5
        ]

        assert (0, 2) not in selected_edges
        assert (3, 6) in selected_edges

    def test_complex_expression(self):
        graph = create_arlo_trackgraph()
        graph.nodes[5]["color"] = "red"

        solver = motile.Solver(graph)
        solver.add_costs(NodeSelection(weight=-1.0, attribute="score", constant=-100.0))
        solver.add_costs(EdgeSelection(weight=1.0, attribute="prediction_distance"))

        # constrain solver based on attributes of nodes/edges
        expr = "x > 140 and t != 1 and color != 'red'"
        solver.add_constraints(ExpressionConstraint(expr))

        solution = solver.solve()
        node_indicators = solver.get_variables(NodeSelected)
        selected_nodes = [
            node for node, index in node_indicators.items() if solution[index] > 0.5
        ]

        assert selected_nodes == [1, 6]<|MERGE_RESOLUTION|>--- conflicted
+++ resolved
@@ -1,12 +1,7 @@
 import unittest
 
 import motile
-<<<<<<< HEAD
-from data import create_arlo_trackgraph
 from motile.constraints import ExpressionConstraint, MaxChildren, MaxParents, Pin
-=======
-from motile.constraints import MaxChildren, MaxParents, Pin
->>>>>>> 5f42466f
 from motile.costs import Appear, EdgeSelection, NodeSelection, Split
 from motile.data import arlo_graph
 from motile.variables import EdgeSelected
@@ -42,7 +37,7 @@
         assert (3, 6) in selected_edges
 
     def test_complex_expression(self):
-        graph = create_arlo_trackgraph()
+        graph = arlo_graph()
         graph.nodes[5]["color"] = "red"
 
         solver = motile.Solver(graph)
