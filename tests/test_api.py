<<<<<<< HEAD
from data import create_arlo_graph
from motile.constraints import MaxParents, MaxChildren
from motile.costs import NodeSelection, EdgeSelection, Appear, Split
import motile
=======
>>>>>>> 81f0b60c
import unittest

import motile
from data import create_arlo_graph
from motile.constraints import MaxChildren, MaxParents
from motile.costs import Appear, EdgeSelection, NodeSelection, Split


class TestAPI(unittest.TestCase):

    def test_solver(self):

        graph = create_arlo_graph()

        solver = motile.Solver(graph)
        solver.add_costs(
            NodeSelection(
                weight=-1.0,
                attribute='score',
                constant=-100.0))
        solver.add_costs(
            EdgeSelection(
                weight=1.0,
                attribute='prediction_distance'))
        solver.add_costs(Appear(constant=200.0))
        solver.add_costs(Split(constant=100.0))
        solver.add_constraints(MaxParents(1))
        solver.add_constraints(MaxChildren(2))

        solution = solver.solve()

        assert solution.get_value() == -200<|MERGE_RESOLUTION|>--- conflicted
+++ resolved
@@ -1,10 +1,3 @@
-<<<<<<< HEAD
-from data import create_arlo_graph
-from motile.constraints import MaxParents, MaxChildren
-from motile.costs import NodeSelection, EdgeSelection, Appear, Split
-import motile
-=======
->>>>>>> 81f0b60c
 import unittest
 
 import motile
